--- conflicted
+++ resolved
@@ -1,7 +1,3 @@
-<<<<<<< HEAD
-=======
----
->>>>>>> 8bd0ed58
 
 ## Flippit: A Hybrid ML & LLM Real Estate Scoring Engine
 
@@ -132,6 +128,7 @@
 
 
 #### **V3: The Hybrid Approach - Augmenting ML with LLM Intelligence (Final Approach)**
+#### **V3: The Hybrid Approach - Augmenting ML with LLM Intelligence (Final Approach)**
 
 The latest and most powerful version of the scoring engine is a hybrid system that combines the predictive power of XGBoost with the nuanced text understanding of a Large Language Model (LLM).
 
